<!--
// Copyright © 2023 Hardcore Engineering Inc.
//
// Licensed under the Eclipse Public License, Version 2.0 (the "License");
// you may not use this file except in compliance with the License. You may
// obtain a copy of the License at https://www.eclipse.org/legal/epl-2.0
//
// Unless required by applicable law or agreed to in writing, software
// distributed under the License is distributed on an "AS IS" BASIS,
// WITHOUT WARRANTIES OR CONDITIONS OF ANY KIND, either express or implied.
//
// See the License for the specific language governing permissions and
// limitations under the License.
-->
<script lang="ts">
  import { Class, Doc, getDay, Ref, Timestamp } from '@hcengineering/core'
  import { createQuery, getClient } from '@hcengineering/presentation'
  import activity, {
    ActivityExtension,
    ActivityMessage,
    ActivityMessagesFilter,
    DisplayActivityMessage,
    GroupMessagesResources
  } from '@hcengineering/activity'
  import { Loading, Scroller, ScrollParams } from '@hcengineering/ui'
  import {
    ActivityExtension as ActivityExtensionComponent,
    ActivityMessagePresenter,
    canGroupMessages,
    getGroupMessagesResources
  } from '@hcengineering/activity-resources'
  import { InboxNotificationsClientImpl } from '@hcengineering/notification-resources'
  import { get } from 'svelte/store'
<<<<<<< HEAD
  import { tick, beforeUpdate, afterUpdate, onDestroy } from 'svelte'
=======
  import { tick, beforeUpdate, afterUpdate, onMount, onDestroy } from 'svelte'
>>>>>>> b8360399
  import { getResource } from '@hcengineering/platform'

  import ActivityMessagesSeparator from './ChannelMessagesSeparator.svelte'
  import {
    filterChatMessages,
    getClosestDate,
    readChannelMessages,
    chatReadMessagesStore,
    recheckNotifications
  } from '../utils'
  import HistoryLoading from './LoadingHistory.svelte'
  import { ChannelDataProvider, MessageMetadata } from '../channelDataProvider'
  import JumpToDateSelector from './JumpToDateSelector.svelte'

  export let provider: ChannelDataProvider
  export let object: Doc | undefined
  export let objectClass: Ref<Class<Doc>>
  export let objectId: Ref<Doc>
  export let selectedMessageId: Ref<ActivityMessage> | undefined = undefined
  export let scrollElement: HTMLDivElement | null | undefined = undefined
  export let startFromBottom = false
  export let selectedFilters: Ref<ActivityMessagesFilter>[] = []
  export let withDates: boolean = true
  export let collection: string | undefined = undefined
  export let showEmbedded = false
  export let skipLabels = false
  export let loadMoreAllowed = true
  export let isAsideOpened = false

  const dateSelectorHeight = 30
  const headerHeight = 52
  const minMsgHeightRem = 2

  const client = getClient()
  const inboxClient = InboxNotificationsClientImpl.getClient()
  const contextByDocStore = inboxClient.contextByDoc

  let filters: ActivityMessagesFilter[] = []
  const filterResources = new Map<
  Ref<ActivityMessagesFilter>,
  (message: ActivityMessage, _class?: Ref<Doc>) => boolean
  >()

  const messagesStore = provider.messagesStore
  const isLoadingStore = provider.isLoadingStore
  const isLoadingMoreStore = provider.isLoadingMoreStore
  const newTimestampStore = provider.newTimestampStore
  const datesStore = provider.datesStore
  const metadataStore = provider.metadataStore

  const previousMessageQuery = createQuery()

  let groupResources: GroupMessagesResources = new Map()
  let previousMessage: ActivityMessage | undefined = undefined

  let messages: ActivityMessage[] = []
  let displayMessages: DisplayActivityMessage[] = []
  let extensions: ActivityExtension[] = []

  let scroller: Scroller | undefined = undefined
  let separatorElement: HTMLDivElement | undefined = undefined
  let scrollContentBox: HTMLDivElement | undefined = undefined

  let autoscroll = false
  let shouldScrollToNew = false
  let shouldWaitAndRead = false
  let isScrollInitialized = false

  let selectedDate: Timestamp | undefined = undefined
  let dateToJump: Timestamp | undefined = undefined

  let messagesCount = 0

  let wasAsideOpened = isAsideOpened

  $: messages = $messagesStore
  $: isLoading = $isLoadingStore

  $: extensions = client.getModel().findAllSync(activity.class.ActivityExtension, { ofClass: objectClass })

  $: notifyContext = $contextByDocStore.get(objectId)

  void client
    .getModel()
    .findAll(activity.class.ActivityMessagesFilter, {})
    .then(async (res) => {
      filters = res
      for (const filter of filters) {
        filterResources.set(filter._id, await getResource(filter.filter))
      }
    })

  $: displayMessages = filterChatMessages(messages, filters, filterResources, objectClass, selectedFilters)

  const unsubscribe = inboxClient.inboxNotificationsByContext.subscribe(() => {
<<<<<<< HEAD
    readViewportMessages()
=======
    if (notifyContext !== undefined) {
      recheckNotifications(notifyContext)
      readViewportMessages()
    }
>>>>>>> b8360399
  })

  onDestroy(() => {
    unsubscribe()
  })

  $: newTimestamp = $newTimestampStore
  $: separatorIndex =
    newTimestamp !== undefined
      ? displayMessages.findIndex((message) => (message.createdOn ?? 0) >= (newTimestamp ?? 0))
      : -1
  $: void initializeScroll(isLoading, separatorElement, separatorIndex)

  $: void getGroupMessagesResources(client).then((res) => {
    groupResources = res
  })

  $: previosMessageId = getPreviousMessageId(displayMessages, $metadataStore)

  $: if (previosMessageId !== undefined) {
    previousMessageQuery.query(provider.msgClass, { _id: previosMessageId }, (res) => {
      previousMessage = res[0]
    })
  } else {
    previousMessage = undefined
    previousMessageQuery.unsubscribe()
  }

  function getPreviousMessageId (
    displayMessages: DisplayActivityMessage[],
    metadata: MessageMetadata[]
  ): Ref<ActivityMessage> | undefined {
    const lastLoaded = displayMessages[0]

    if (lastLoaded === undefined) {
      return undefined
    }

    return metadata.find((_, index) => metadata[index + 1]?._id === lastLoaded._id)?._id
  }

  function scrollToBottom (afterScrollFn?: () => void): void {
    if (scroller !== undefined && scrollElement != null) {
      scroller.scrollBy(scrollElement.scrollHeight)
      updateSelectedDate()
      afterScrollFn?.()
    }
  }

  function scrollToSeparator (): void {
    if (separatorElement !== undefined && scrollElement != null) {
      const messagesElements = scrollContentBox?.getElementsByClassName('activityMessage')
      const messagesHeight = displayMessages
        .slice(separatorIndex)
        .reduce((res, msg) => res + (messagesElements?.[msg._id as any]?.clientHeight ?? 0), 0)

      separatorElement.scrollIntoView()

      if (messagesHeight >= scrollElement.clientHeight) {
        scroller?.scrollBy(-50)
      }

      updateShouldScrollToNew()
      readViewportMessages()
    }
  }

  function scrollToMessage (): void {
    if (selectedMessageId === undefined) {
      return
    }

    if (scrollElement == null || scrollContentBox == null) {
      setTimeout(scrollToMessage, 50)
    }

    const messagesElements = scrollContentBox?.getElementsByClassName('activityMessage')
    const msgElement = messagesElements?.[selectedMessageId as any]

    if (msgElement == null) {
      if (displayMessages.some(({ _id }) => _id === selectedMessageId)) {
        setTimeout(scrollToMessage, 50)
      }
      return
    }

    msgElement.scrollIntoView()
    readViewportMessages()
  }

  function isDateRendered (date: Timestamp): boolean {
    const day = getDay(date)

    return document.getElementById(day.toString()) != null
  }

  function jumpToDate (e: CustomEvent): void {
    const date = e.detail.date

    if (date == null || scrollElement == null) {
      return
    }

    const closestDate = getClosestDate(date, get(provider.datesStore))

    if (closestDate === undefined) {
      return
    }

    if (isDateRendered(closestDate)) {
      scrollToDate(closestDate)
    } else {
      void provider.jumpToDate(closestDate)
      dateToJump = closestDate
    }
  }

  function scrollToDate (date: Timestamp): void {
    autoscroll = false
    dateToJump = undefined
    shouldWaitAndRead = false

    const day = getDay(date)
    const element = document.getElementById(day.toString())

    let offset = element?.offsetTop

    if (offset === undefined || scroller == null) {
      return
    }

    offset = offset - headerHeight - dateSelectorHeight / 2

    scroller?.scroll(offset)
  }

  function updateShouldScrollToNew (): void {
    if (scrollElement != null) {
      const { offsetHeight, scrollHeight, scrollTop } = scrollElement
      const offset = 100

      shouldScrollToNew = scrollHeight <= scrollTop + offsetHeight + offset
    }
  }

  function shouldLoadMoreUp (): boolean {
    if (scrollElement == null) {
      return false
    }

    return scrollElement.scrollTop === 0
  }

  function shouldLoadMoreDown (): boolean {
    if (scrollElement == null) {
      return false
    }

    const { scrollHeight, scrollTop, clientHeight } = scrollElement

    return scrollHeight - Math.ceil(scrollTop + clientHeight) <= 0
  }

  let scrollToRestore = 0

  function loadMore (): void {
    if (!loadMoreAllowed || $isLoadingMoreStore || !scrollElement || isInitialScrolling) {
      return
    }

    const minMsgHeightPx = minMsgHeightRem * parseFloat(getComputedStyle(document.documentElement).fontSize)
    const maxMsgPerScreen = Math.ceil(scrollElement.clientHeight / minMsgHeightPx)
    const limit = Math.max(maxMsgPerScreen, provider.limit)

    if (shouldLoadMoreUp() && scrollElement && provider.canLoadMore('backward', messages[0]?.createdOn)) {
      shouldScrollToNew = false
      scrollToRestore = scrollElement.scrollHeight
      void provider.loadMore('backward', messages[0]?.createdOn, limit)
    } else if (shouldLoadMoreDown() && provider.canLoadMore('forward', messages[messages.length - 1]?.createdOn)) {
      shouldScrollToNew = false
      void provider.loadMore('forward', messages[messages.length - 1]?.createdOn, limit)
      isScrollAtBottom = false
    }
  }

  function handleScroll ({ autoScrolling }: ScrollParams): void {
    saveScrollPosition()
    if (autoScrolling) {
      return
    }

    shouldWaitAndRead = false
    autoscroll = false

    updateShouldScrollToNew()
    loadMore()
    updateSelectedDate()
    readViewportMessages()
  }

  function isLastMessageViewed (): boolean {
    if (scrollElement == null) {
      return false
    }

    const last = displayMessages[displayMessages.length - 1]

    if (last === undefined) {
      return false
    }

    const containerRect = scrollElement.getBoundingClientRect()
    const messagesElements = scrollContentBox?.getElementsByClassName('activityMessage')
    const msgElement = messagesElements?.[last._id as any]

    if (msgElement === undefined) {
      return false
    }

    return messageInView(msgElement, containerRect)
  }

  function messageInView (msgElement: Element, containerRect: DOMRect): boolean {
    const messageRect = msgElement.getBoundingClientRect()

    return messageRect.top >= containerRect.top && messageRect.bottom - messageRect.height / 2 <= containerRect.bottom
  }

  function readViewportMessages (): void {
    if (!scrollElement || !scrollContentBox) {
      return
    }

    const containerRect = scrollElement.getBoundingClientRect()

    const messagesToRead: DisplayActivityMessage[] = []
    const messagesElements = scrollContentBox?.getElementsByClassName('activityMessage')

    for (const message of displayMessages) {
      const msgElement = messagesElements?.[message._id as any]

      if (!msgElement) {
        continue
      }

      if (messageInView(msgElement, containerRect)) {
        messagesToRead.push(message)
      }
    }

    void readChannelMessages(messagesToRead, notifyContext)
  }

  function updateSelectedDate (): void {
    if (!withDates) {
      return
    }

    if (!scrollContentBox || !scrollElement) {
      return
    }

    const containerRect = scrollElement.getBoundingClientRect()

    const messagesElements = scrollContentBox?.getElementsByClassName('activityMessage')

    if (messagesElements === undefined) {
      return
    }

    const reversedDates = [...get(datesStore)].reverse()

    for (const message of displayMessages) {
      const msgElement = messagesElements?.[message._id as any]

      if (!msgElement) {
        continue
      }

      const createdOn = message.createdOn

      if (createdOn === undefined) {
        continue
      }

      const messageRect = msgElement.getBoundingClientRect()

      const isInView =
        messageRect.top > 0 &&
        messageRect.top < containerRect.bottom &&
        messageRect.bottom - headerHeight - 2 * dateSelectorHeight > 0 &&
        messageRect.bottom <= containerRect.bottom

      if (isInView) {
        selectedDate = reversedDates.find((date) => date <= createdOn)

        break
      }
    }

    if (selectedDate) {
      const day = getDay(selectedDate)
      const dateElement = document.getElementById(day.toString())

      let isElementVisible = false

      if (dateElement) {
        const elementRect = dateElement.getBoundingClientRect()
        isElementVisible =
          elementRect.top + dateSelectorHeight / 2 >= containerRect.top && elementRect.bottom <= containerRect.bottom
      }

      if (isElementVisible) {
        selectedDate = undefined
      }
    }
  }

  let isInitialScrolling = true

  async function initializeScroll (
    isLoading: boolean,
    separatorElement?: HTMLDivElement,
    separatorIndex?: number
  ): Promise<void> {
    if (isLoading || isScrollInitialized) {
      return
    }

    updateSelectedDate()

    if (selectedMessageId !== undefined && messages.some(({ _id }) => _id === selectedMessageId)) {
      isScrollInitialized = true
      await wait()
      scrollToMessage()
      isInitialScrolling = false
    } else if (separatorIndex === -1) {
      await wait()
      isScrollInitialized = true
      shouldWaitAndRead = true
      autoscroll = true
      shouldScrollToNew = true
      waitLastMessageRenderAndRead(() => {
        isInitialScrolling = false
        autoscroll = false
      })
    } else if (separatorElement) {
      await wait()
      scrollToSeparator()
      isScrollInitialized = true
      isInitialScrolling = false
    }
  }

  function reinitializeScroll (): void {
    isScrollInitialized = false
    void initializeScroll(isLoading, separatorElement, separatorIndex)
  }

  function adjustScrollPosition (selectedMessageId: Ref<ActivityMessage> | undefined): void {
    if (isLoading || !isScrollInitialized || isInitialScrolling) {
      return
    }
    const msg = messages.find(({ _id }) => _id === selectedMessageId)
    if (msg !== undefined) {
      const isReload = provider.jumpToMessage(msg)
      if (isReload) {
        reinitializeScroll()
      }
    } else if (selectedMessageId === undefined) {
      provider.jumpToEnd()
      reinitializeScroll()
    }
  }

  $: adjustScrollPosition(selectedMessageId)

  function waitLastMessageRenderAndRead (onComplete?: () => void): void {
    if (isLastMessageViewed()) {
      readViewportMessages()
      shouldScrollToNew = true
      shouldWaitAndRead = false
      onComplete?.()
    } else if (shouldWaitAndRead && messages.length > 0) {
      shouldWaitAndRead = false
      setTimeout(() => {
        waitLastMessageRenderAndRead(onComplete)
      }, 500)
    } else {
      onComplete?.()
    }
  }

  function scrollToNewMessages (): void {
    if (!scrollElement || !shouldScrollToNew) {
      return
    }

    scrollToBottom()
    readViewportMessages()
  }

  async function wait (): Promise<void> {
    // One tick is not enough for messages to be rendered,
    // I think this is due to the fact that we are using a Component, which takes some time to load,
    // because after one tick I see spinners from Component
    await tick() // wait until the DOM is updated
    await tick() // wait until the DOM is updated
  }

  async function restoreScroll (): Promise<void> {
    if (!scrollElement || !scroller) {
      scrollToRestore = 0
      return
    }

    await wait()

    const delta = scrollElement.scrollHeight - scrollToRestore

    scroller.scrollBy(delta)

    scrollToRestore = 0
    dateToJump = 0
    autoscroll = false
    shouldWaitAndRead = false
  }

  async function handleMessagesUpdated (newCount: number): Promise<void> {
    if (newCount === messagesCount) {
      return
    }

    if (scrollToRestore > 0) {
      void restoreScroll()
    } else if (dateToJump !== undefined) {
      await wait()
      scrollToDate(dateToJump)
    } else if (newCount > messagesCount) {
      await wait()
      scrollToNewMessages()
    }

    messagesCount = newCount
  }

  $: void handleMessagesUpdated(displayMessages.length)
  function handleResize (): void {
    if (isInitialScrolling || !isScrollInitialized) {
      return
    }

    if (shouldScrollToNew) {
      scrollToBottom()
    }

    loadMore()
  }

  let prevScrollHeight = 0
  let isScrollAtBottom = false

  function saveScrollPosition (): void {
    if (!scrollElement) {
      return
    }

    const { offsetHeight, scrollHeight, scrollTop } = scrollElement

    prevScrollHeight = scrollHeight
    isScrollAtBottom = scrollHeight <= Math.ceil(scrollTop + offsetHeight)
  }

  beforeUpdate(() => {
    if (!scrollElement) return

    if (isScrollInitialized && scrollElement.scrollHeight === scrollElement.clientHeight) {
      isScrollAtBottom = true
    }
  })

  afterUpdate(() => {
    if (!scrollElement) return
    const { scrollHeight } = scrollElement

    if (!isInitialScrolling && prevScrollHeight < scrollHeight && isScrollAtBottom) {
      scrollToBottom()
    }
  })

  async function compensateAside (isOpened: boolean): Promise<void> {
    if (!isInitialScrolling && isScrollAtBottom && !wasAsideOpened && isOpened) {
      await wait()
      scrollToBottom()
    }

    wasAsideOpened = isOpened
  }

  $: void compensateAside(isAsideOpened)
<<<<<<< HEAD
=======

  function canGroupChatMessages (message: ActivityMessage, prevMessage?: ActivityMessage) {
    let prevMetadata: MessageMetadata | undefined = undefined

    if (prevMessage === undefined) {
      const metadata = $metadataStore
      prevMetadata = metadata.find((_, index) => metadata[index + 1]?._id === message._id)
    }

    return canGroupMessages(message, prevMessage ?? prevMetadata)
  }

  onMount(() => {
    chatReadMessagesStore.update(() => new Set())
  })

  onDestroy(() => {
    unsubscribe()
  })
>>>>>>> b8360399
</script>

{#if isLoading}
  <Loading />
{:else}
  <div class="flex-col h-full relative">
    {#if startFromBottom}
      <div class="grower" />
    {/if}
    {#if withDates && displayMessages.length > 0 && selectedDate}
      <div class="selectedDate">
        <JumpToDateSelector {selectedDate} fixed on:jumpToDate={jumpToDate} />
      </div>
    {/if}
    {#if isInitialScrolling}
      <div class="overlay">
        <Loading />
      </div>
    {/if}
    <Scroller
      {autoscroll}
      bottomStart={startFromBottom}
      bind:this={scroller}
      bind:divScroll={scrollElement}
      bind:divBox={scrollContentBox}
      noStretch={false}
      onScroll={handleScroll}
      onResize={handleResize}
    >
      {#if loadMoreAllowed && provider.canLoadMore('backward', messages[0]?.createdOn)}
        <HistoryLoading isLoading={$isLoadingMoreStore} />
      {/if}
      <slot name="header" />

      {#each displayMessages as message, index (message._id)}
        {@const isSelected = message._id === selectedMessageId}
        {@const canGroup = canGroupMessages(
          message,
          index === 0 ? previousMessage : displayMessages[index - 1],
          groupResources
        )}

        {#if separatorIndex === index}
          <ActivityMessagesSeparator bind:element={separatorElement} label={activity.string.New} />
        {/if}

        {#if withDates && message.createdOn && $datesStore.includes(message.createdOn)}
          <JumpToDateSelector selectedDate={message.createdOn} on:jumpToDate={jumpToDate} />
        {/if}

        <ActivityMessagePresenter
          doc={object}
          value={message}
          skipLabel={skipLabels}
          {showEmbedded}
          hoverStyles="filledHover"
          isHighlighted={isSelected}
          shouldScroll={isSelected}
          withShowMore={false}
          attachmentImageSize="x-large"
          showLinksPreview={false}
          type={canGroup ? 'short' : 'default'}
          hideLink
        />
      {/each}

      {#if loadMoreAllowed && provider.canLoadMore('forward', messages[messages.length - 1]?.createdOn)}
        <HistoryLoading isLoading={$isLoadingMoreStore} />
      {/if}
    </Scroller>
  </div>
  {#if object}
    <div class="ref-input">
      <ActivityExtensionComponent
        kind="input"
        {extensions}
        props={{
          object,
          boundary: scrollElement,
          collection,
          autofocus: true,
          externalChannel: provider.externalChannel
        }}
      />
    </div>
  {/if}
{/if}

<style lang="scss">
  .grower {
    flex-grow: 10;
    flex-shrink: 5;
  }

  .ref-input {
    margin: 1.25rem 1rem;
  }

  .overlay {
    width: 100%;
    height: 100%;
    position: absolute;
    background: var(--theme-panel-color);
    z-index: 100;
    display: flex;
    align-items: center;
    justify-content: center;
  }

  .selectedDate {
    position: absolute;
    top: 0;
    left: 0;
    right: 0;
  }
</style><|MERGE_RESOLUTION|>--- conflicted
+++ resolved
@@ -31,11 +31,7 @@
   } from '@hcengineering/activity-resources'
   import { InboxNotificationsClientImpl } from '@hcengineering/notification-resources'
   import { get } from 'svelte/store'
-<<<<<<< HEAD
-  import { tick, beforeUpdate, afterUpdate, onDestroy } from 'svelte'
-=======
   import { tick, beforeUpdate, afterUpdate, onMount, onDestroy } from 'svelte'
->>>>>>> b8360399
   import { getResource } from '@hcengineering/platform'
 
   import ActivityMessagesSeparator from './ChannelMessagesSeparator.svelte'
@@ -131,14 +127,10 @@
   $: displayMessages = filterChatMessages(messages, filters, filterResources, objectClass, selectedFilters)
 
   const unsubscribe = inboxClient.inboxNotificationsByContext.subscribe(() => {
-<<<<<<< HEAD
-    readViewportMessages()
-=======
     if (notifyContext !== undefined) {
       recheckNotifications(notifyContext)
       readViewportMessages()
     }
->>>>>>> b8360399
   })
 
   onDestroy(() => {
@@ -639,8 +631,6 @@
   }
 
   $: void compensateAside(isAsideOpened)
-<<<<<<< HEAD
-=======
 
   function canGroupChatMessages (message: ActivityMessage, prevMessage?: ActivityMessage) {
     let prevMetadata: MessageMetadata | undefined = undefined
@@ -660,7 +650,6 @@
   onDestroy(() => {
     unsubscribe()
   })
->>>>>>> b8360399
 </script>
 
 {#if isLoading}
